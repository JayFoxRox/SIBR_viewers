# Copyright (C) 2020, Inria
# GRAPHDECO research group, https://team.inria.fr/graphdeco
# All rights reserved.
# 
# This software is free for non-commercial, research and evaluation use 
# under the terms of the LICENSE.md file.
# 
# For inquiries contact sibr@inria.fr and/or George.Drettakis@inria.fr


#!/usr/bin/env python
#! -*- encoding: utf-8 -*-

import subprocess
import os, sys
<<<<<<< HEAD
from shutil import which
from utils.paths import getBinariesPath, getColmapPath, getMeshlabPath
=======
from utils.paths import getBinariesPath, getColmapPath, getRCPath
>>>>>>> 209ed350

def getProcess(programName, binaryPath = getBinariesPath()):
    suffixes = [ '', '_msr', '_rwdi', '_d']

    for suffix in suffixes:
        binary = os.path.join(binaryPath, programName + suffix + (".exe" if os.name == 'nt' else ''))

        if os.path.isfile(binary) or which(binary) is not None:
            print("Program '%s' found in '%s'." % (programName, binary))
            return binary

def getRCprocess(binaryPath = getRCPath()):
    programName = "RealityCapture"
    binary = os.path.join(binaryPath, programName + ".exe")

    if os.path.isfile(binary):
        print("Program '%s' found in '%s'." % (programName, binary))
        return binary


def runCommand(binary, command_args):
    print("Running process '%s'" % (' '.join([binary, *command_args])))
    sys.stdout.flush()
    completedProcess = subprocess.run([binary, *command_args])

    if completedProcess.returncode == 0:
        print("Process %s completed." % binary)
    else:
        sys.stdout.flush()
        sys.stderr.flush()
        print("Process %s failed with code %d." % (binary, completedProcess.returncode))

    return completedProcess

def getColmap(colmapPath = getColmapPath()):
    colmapBinary = os.path.join(colmapPath, "COLMAP.bat" if os.name == 'nt' else 'colmap')

    if os.path.isfile(colmapBinary) or which(colmapBinary) is not None:
        print("Program '%s' found in '%s'." % (colmapBinary, colmapPath))
        return colmapBinary
    else:
        print("Program '%s' not found in '%s'. Aborting." % (colmapBinary, colmapPath))
        return None

def getMeshlabServer(meshlabPath = getMeshlabPath()):
    meshlabserverBinary = os.path.join(meshlabPath, "meshlabserver" + ('.exe' if os.name == 'nt' else ''))

    if os.path.isfile(meshlabserverBinary) or which(meshlabserverBinary) is not None:
        print("Program '%s' found in '%s'." % (meshlabserverBinary, meshlabPath))
        return meshlabserverBinary
    else:
        print("Program '%s' not found in '%s'. Aborting." % (meshlabserverBinary, meshlabPath))
        return None<|MERGE_RESOLUTION|>--- conflicted
+++ resolved
@@ -13,12 +13,8 @@
 
 import subprocess
 import os, sys
-<<<<<<< HEAD
 from shutil import which
-from utils.paths import getBinariesPath, getColmapPath, getMeshlabPath
-=======
-from utils.paths import getBinariesPath, getColmapPath, getRCPath
->>>>>>> 209ed350
+from utils.paths import getBinariesPath, getColmapPath, getMeshlabPath, getRCPath
 
 def getProcess(programName, binaryPath = getBinariesPath()):
     suffixes = [ '', '_msr', '_rwdi', '_d']
