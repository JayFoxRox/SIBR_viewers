--- conflicted
+++ resolved
@@ -217,23 +217,6 @@
 ##############
 ## Find OpenCV
 ##############
-<<<<<<< HEAD
-if (${MSVC_TOOLSET_VERSION} EQUAL 143)
-	MESSAGE("SPECIAL OPENCV HANDLING")
-	set(opencv_set_arguments 
-        CHECK_CACHED_VAR OpenCV_DIR PATH "install" ## see OpenCVConfig.cmake
-    )
-elseif (MSVC11 OR MSVC12)
-    set(opencv_set_arguments 
-        CHECK_CACHED_VAR OpenCV_DIR PATH "opencv/build" ## see OpenCVConfig.cmake
-    )
-elseif (MSVC14)
-    set(opencv_set_arguments 
-        CHECK_CACHED_VAR OpenCV_DIR PATH "opencv-4.5.0/build" ## see OpenCVConfig.cmake
-    )
-else ()
-    message("There is no provided OpenCV library for your compiler, relying on find_package to find it")
-=======
 if (WIN32)
 	if (${MSVC_TOOLSET_VERSION} EQUAL 143)
 		MESSAGE("SPECIAL OPENCV HANDLING")
@@ -253,7 +236,6 @@
 	endif()
 else()
 	    message("There is no provided OpenCV library for your compiler, relying on find_package to find it")
->>>>>>> 8cfd1f96
 endif()
 
 sibr_addlibrary(NAME OpenCV #VERBOSE ON
