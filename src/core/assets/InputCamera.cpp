/*
 * Copyright (C) 2020, Inria
 * GRAPHDECO research group, https://team.inria.fr/graphdeco
 * All rights reserved.
 *
 * This software is free for non-commercial, research and evaluation use 
 * under the terms of the LICENSE.md file.
 *
 * For inquiries contact sibr@inria.fr and/or George.Drettakis@inria.fr
 */


#include "core/assets/ActiveImageFile.hpp"
#include "core/assets/InputCamera.hpp"
#include <boost/algorithm/string.hpp>
#include <map>
#include "core/system/String.hpp"
#include "picojson/picojson.hpp"


// Colmap binary stuff
#include "colmapheader.h"
typedef uint32_t image_t;
typedef uint32_t camera_t;
typedef uint64_t point3D_t;
typedef uint32_t point2D_t;

#define SIBR_INPUTCAMERA_BINARYFILE_VERSION 10
#define IBRVIEW_TOPVIEW_SAVEVERSION "version002"
#define FOCAL_X_UNDEFINED -1

namespace sibr
{
	InputCamera::InputCamera(float f, float k1, float k2, int w, int h, int id) :
		_focal(f), _k1(k1), _k2(k2), _w(w), _h(h), _id(id), _active(true), _name(""), _focalx(FOCAL_X_UNDEFINED)
	{
		// Update fov and aspect ratio.
		float fov = 2.0f * atan(0.5f * h / f);
		float aspect = float(w) / float(h);

		Camera::aspect(aspect);
		Camera::fovy(fov);

		_id = id;
	}

	InputCamera::InputCamera(float fy, float fx, float k1, float k2, int w, int h, int id) :
		_focal(fy), _k1(k1), _k2(k2), _w(w), _h(h), _id(id), _active(true), _name(""), _focalx(fx)
	{
		// Update fov and aspect ratio.
		float fovY = 2.0f * atan(0.5f * h / fy);
		float fovX = 2.0f * atan(0.5f * w / fx);

		Camera::aspect(tan(fovX / 2) / tan(fovY / 2));
		Camera::fovy(fovY);

		_id = id;
	}


	InputCamera::InputCamera(int id, int w, int h, sibr::Matrix4f m, bool active) :
		_active(active)
	{
		Vector3f t;
		float r[9];

		for (int i = 0; i < 9; i++)  r[i] = m(3 + i);
		for (int i = 0; i < 3; i++)  t[i] = m(12 + i);

		_w = w;
		_h = h;

		_focal = m(0);
		_focalx = FOCAL_X_UNDEFINED;
		_k1 = m(1);
		_k2 = m(2);

		float fov = 2.0f * atan(0.5f * h / m(0));
		float aspect = float(w) / float(h);

		sibr::Matrix3f		matRotation;
		matRotation <<
			r[0], r[1], r[2],
			r[3], r[4], r[5],
			r[6], r[7], r[8]
			;

		Camera::aspect(aspect);
		Camera::fovy(fov);

		// http://www.cs.cornell.edu/~snavely/bundler/bundler-v0.4-manual.html#S6
		// Do pos = -R' * t
		const sibr::Matrix3f orientation = matRotation.transpose();
		sibr::Vector3f position = -orientation * t;
		Camera::position(position);
		Camera::rotation(Quaternionf(orientation));


		Camera::principalPoint({ 0.5f, 0.5f });


		_id = id;
		_name = "";
	}



	InputCamera::InputCamera(int id, int w, int h, sibr::Vector3f& position, sibr::Matrix3f& orientation, float focal, float k1, float k2, bool active) :
		_active(active)
	{


		_w = w;
		_h = h;

		_focal = focal;
		_focalx = FOCAL_X_UNDEFINED;
		_k1 = k1;
		_k2 = k2;

		float fov = 2.0f * atan(0.5f * h / _focal);
		float aspect = float(w) / float(h);



		Camera::aspect(aspect);
		Camera::fovy(fov);

		// http://www.cs.cornell.edu/~snavely/bundler/bundler-v0.4-manual.html#S6
		// Do pos = -R' * t

		Camera::position(position);
		Camera::rotation(Quaternionf(orientation));

		_id = id;
		_name = "";
	}

	InputCamera::InputCamera(const Camera& c, int w, int h) : Camera(c) {
		_focal = 1.0f / (tan(0.5f * fovy()) * 2.0f / float(h));
		_focalx = FOCAL_X_UNDEFINED;
		_k1 = _k2 = 0;
		_w = w;
		_h = h;
		_id = 0;
		_name = "";
		_active = true;
		aspect(float(_w) / float(_h));
	}

	// ------------------------------------------------------------------------

	void InputCamera::size(uint w, uint h) { _w = w; _h = h; }
	uint InputCamera::w(void)  const { return _w; }
	uint InputCamera::h(void)  const { return _h; }
	bool InputCamera::isActive(void)  const { return _active; }

	/* compatibility for preprocess (depth) */


	Vector3f InputCamera::projectScreen(const Vector3f& pt) const {
		Vector3f proj_pt = project(pt);
		Vector3f screen_pt((proj_pt[0] + 1.f) * _w / 2.0f, (1.f - proj_pt[1]) * _h / 2.0f, proj_pt[2] * 0.5f + 0.5f);

		return screen_pt;
	}

	float InputCamera::focal() const { return _focal; };
	float InputCamera::focalx() const { return _focalx; };
	float InputCamera::k1() const { return _k1; };
	float InputCamera::k2() const { return _k2; };

	InputCamera InputCamera::resizedH(int h) const {

		int w = int(_aspect * h);

		float sibr_focal = h * _focal / _h;
		float k1 = _k1;
		float k2 = _k2;
		int id = _id;

		sibr::Matrix4f m;

		sibr::InputCamera cam(sibr_focal, k1, k2, w, h, id);

		cam.rotation(rotation());
		cam.position(position());

		cam.znear(znear());
		cam.zfar(zfar());
		cam.name(name());

		return cam;
	}

	InputCamera InputCamera::resizedW(int w) const {

		int h = int(float(w) / _aspect);

		float sibr_focal = h * _focal / _h;
		float k1 = _k1;
		float k2 = _k2;
		int id = _id;

		sibr::Matrix4f m;

		sibr::InputCamera cam(sibr_focal, k1, k2, w, h, id);

		cam.rotation(rotation());
		cam.position(position());

		cam.znear(znear());
		cam.zfar(zfar());
		cam.name(name());

		return cam;
	}



	std::vector<InputCamera::Ptr> InputCamera::load(const std::string& datasetPath, float zNear, float zFar, const std::string& bundleName, const std::string& listName)
	{
		const std::string bundlerFile = datasetPath + "/cameras/" + bundleName;
		const std::string listFile = datasetPath + "/images/" + listName;
		const std::string clipFile = datasetPath + "/clipping_planes.txt";

		// Loading clipping planes if they are available.
		SIBR_LOG << "Loading clipping planes from " << clipFile << std::endl;

		struct Z {
			Z() {}
			Z(float f, float n) : far(f), near(n) {}
			float far;
			float near;
		};
		std::vector<Z> nearsFars;

		{ // Load znear & zfar for unprojecting depth samples

			float z;
			std::ifstream zfile(clipFile);
			// During preprocessing clipping planes are not yet defined
			// the preprocess utility "depth" defines this
			// SIBR_ASSERT(zfile.is_open());
			if (zfile.is_open()) {
				int num_z_values = 0;
				while (zfile >> z) {
					if (num_z_values % 2 == 0) {
						nearsFars.push_back(Z());
						nearsFars[nearsFars.size() - 1].near = z;
					}
					else {
						nearsFars[nearsFars.size() - 1].far = z;
					}
					++num_z_values;
				}

				if (num_z_values > 0 && num_z_values % 2 != 0) {
					nearsFars.resize(nearsFars.size() - 1);
				}

				if (nearsFars.size() == 0) {
					SIBR_WRG << " Could not extract at leat 2 clipping planes from '" << clipFile << "' ." << std::endl;
				}
			}
			else {
				SIBR_WRG << "Cannot open '" << clipFile << "' (not clipping plane loaded)." << std::endl;
			}

		}

		// Load cameras and images infos.
		SIBR_LOG << "Loading input cameras." << std::endl;
		auto cameras = InputCamera::loadBundle(bundlerFile, zNear, zFar, listFile);

		if (!nearsFars.empty()) {
			for (int cid = 0; cid < cameras.size(); ++cid) {
				const int zid = std::min(cid, int(nearsFars.size()) - 1);
				cameras[cid]->znear(nearsFars[zid].near);
				cameras[cid]->zfar(nearsFars[zid].far);
			}
		}

		// Load active images
		ActiveImageFile activeImageFile;
		activeImageFile.setNumImages((int)cameras.size());
		// load active image file and set (in)active
		if (activeImageFile.load(datasetPath + "/active_images.txt", false)) {
			for (int i = 0; i < (int)cameras.size(); i++) {
				if (!activeImageFile.active()[i])
					cameras[i]->setActive(false);
			}
		}

		// Load excluded images
		ActiveImageFile excludeImageFile;
		excludeImageFile.setNumImages((int)cameras.size());
		// load exclude image file and set *in*active
		if (excludeImageFile.load(datasetPath + "/exclude_images.txt", false)) {
			for (int i = 0; i < (int)cameras.size(); i++) {
				// Attn (GD): invert the meaning of active for exclude:
				// only file numbers explicitly in exclude_images are set
				// to active, and these are the only ones we set to *inactive*
				// should really create a separate class or have a flag "invert"
				if (excludeImageFile.active()[i])
					cameras[i]->setActive(false);
			}
		}
		return cameras;
	}

	std::vector<InputCamera::Ptr> InputCamera::loadNVM(const std::string& nvmPath, float zNear, float zFar, std::vector<sibr::Vector2u> wh)
	{
		std::ifstream in(nvmPath);
		std::vector<InputCamera::Ptr> cameras;

		if (in.is_open())
		{
			int rotation_parameter_num = 4;
			bool format_r9t = false;
			std::string token;
			if (in.peek() == 'N')
			{
				in >> token; //file header
				if (strstr(token.c_str(), "R9T"))
				{
					rotation_parameter_num = 9;    //rotation as 3x3 matrix
					format_r9t = true;
				}
			}

			int ncam = 0, npoint = 0, nproj = 0;
			// read # of cameras
			in >> ncam;  if (ncam <= 1) return std::vector<InputCamera::Ptr>();

			//read the camera parameters

			std::function<Eigen::Matrix3f(const double[9])> matrix = [](const double q[9])
			{

				Eigen::Matrix3f m;
				double qq = sqrt(q[0] * q[0] + q[1] * q[1] + q[2] * q[2] + q[3] * q[3]);
				double qw, qx, qy, qz;
				if (qq > 0)
				{
					qw = q[0] / qq;
					qx = q[1] / qq;
					qy = q[2] / qq;
					qz = q[3] / qq;
				}
				else
				{
					qw = 1;
					qx = qy = qz = 0;
				}
				m(0, 0) = float(qw * qw + qx * qx - qz * qz - qy * qy);
				m(0, 1) = float(2 * qx * qy - 2 * qz * qw);
				m(0, 2) = float(2 * qy * qw + 2 * qz * qx);
				m(1, 0) = float(2 * qx * qy + 2 * qw * qz);
				m(1, 1) = float(qy * qy + qw * qw - qz * qz - qx * qx);
				m(1, 2) = float(2 * qz * qy - 2 * qx * qw);
				m(2, 0) = float(2 * qx * qz - 2 * qy * qw);
				m(2, 1) = float(2 * qy * qz + 2 * qw * qx);
				m(2, 2) = float(qz * qz + qw * qw - qy * qy - qx * qx);

				return m;
			};

			for (int i = 0; i < ncam; ++i)
			{
				double f, q[9], c[3], d[2];
				in >> token >> f;
				for (int j = 0; j < rotation_parameter_num; ++j) in >> q[j];
				in >> c[0] >> c[1] >> c[2] >> d[0] >> d[1];

				std::string     image_path = sibr::parentDirectory(nvmPath) + "/" + token;
				sibr::Vector2i	resolution = sibr::IImage::imageResolution(image_path);

				if (resolution.x() < 0 || resolution.y() < 0)
				{
					std::cerr << "Could not get resolution for input image: " << image_path << std::endl;
					return std::vector<InputCamera::Ptr>();
				}

				int wIm = 1, hIm = 1;
				if (ncam == wh.size()) {
					wIm = wh[i].x();
					hIm = wh[i].y();
				}
				else {
					wIm = resolution.x();
					hIm = resolution.y();
				}

				//camera_data[i].SetFocalLength(f);
				cameras.emplace_back(new InputCamera((float)f, (float)d[0], (float)d[1], wIm, hIm, i));

				float fov = 2.0f * atan(0.5f * hIm / (float)f);
				float aspect = float(wIm) / float(hIm);
				cameras[i]->aspect(aspect);
				cameras[i]->fovy(fov);

				//translation
				Vector3f posCam((float)c[0], (float)c[1], (float)c[2]);

				if (format_r9t)
				{

					std::cout << " WARNING THIS PART OF THE CODE WAS NEVER TESTED. IT IS SUPPOSED NOT TO WORK PROPERLY" << std::endl;
					Eigen::Matrix3f		matRotation;
					matRotation <<
						float(q[0]), float(q[1]), float(q[2]),
						float(q[3]), float(q[4]), float(q[5]),
						float(q[6]), float(q[7]), float(q[8])
						;
					matRotation.transposeInPlace();


					cameras[i]->position(posCam);
					cameras[i]->rotation(Quaternionf(matRotation));

				}
				else
				{

					Eigen::Matrix3f converter;
					converter <<
						1, 0, 0,
						0, -1, 0,
						0, 0, -1;
					//older format for compability
					Quaternionf quat((float)q[0], (float)q[1], (float)q[2], (float)q[3]);
					Eigen::Matrix3f	matRotation = converter.transpose() * quat.toRotationMatrix();
					matRotation.transposeInPlace();

					cameras[i]->position(posCam);
					cameras[i]->rotation(Quaternionf(matRotation));

				}
				//camera_data[i].SetNormalizedMeasurementDistortion(d[0]);
				cameras[i]->name(token);
			}
			std::cout << ncam << " cameras; " << npoint << " 3D points; " << nproj << " projections\n";
		}
		else {
			SIBR_WRG << "Cannot open '" << nvmPath << std::endl;
		}

		return cameras;
	}

	std::vector<InputCamera::Ptr> InputCamera::loadLookat(const std::string& lookatPath, const std::vector<sibr::Vector2u>& wh, float znear, float zfar)
	{

		std::ifstream in(lookatPath);
		std::vector<InputCamera::Ptr> cameras;

		if (in.is_open())
		{
			int i = 0;
			for (std::string line; safeGetline(in, line); i++)
			{
				int w = 1024, h = 768;
				if (wh.size() > 0) {
					int whI = std::min(i, (int)wh.size() - 1);
					w = wh[whI].x();
					h = wh[whI].y();
				}
				else {
					std::cout << "Warning default image size of 1024*768 is supposed for camera" << std::endl;
				}

				bool use_fovx = false;
				std::string camName = line.substr(0, line.find(" "));
				size_t originPos = line.find("-D origin=") + 10;
				size_t targetPos = line.find("-D target=") + 10;
				size_t upPos = line.find("-D up=") + 6;
				size_t fovPos = line.find("-D fovy=") + 8;
				int delta_fov = 9;
				if (fovPos < 8) {
					std::cout << "Warning: Fovy not found, backing to Fovx mode" << std::endl;
					fovPos = line.find("-D fov=") + 7;
					use_fovx = true;
					delta_fov = 8;
				}
				size_t clipPos = line.find("-D clip=") + 8;
				size_t aspectPos = line.find("-D aspect=") + 10;
				size_t endPos = line.size();

				std::string originStr = line.substr(originPos, targetPos - originPos - 11);
				std::string targetStr = line.substr(targetPos, upPos - targetPos - 7);
				std::string upStr = line.substr(upPos, fovPos - upPos - delta_fov);
				std::string fovStr = line.substr(fovPos, clipPos - fovPos - 9);
				std::string clipStr = line.substr(clipPos, endPos - clipPos);

				std::vector<std::string> vecVal;
				boost::split(vecVal, originStr, [](char c) {return c == ','; });
				Vector3f Eye(std::strtof(vecVal[0].c_str(), 0), std::strtof(vecVal[1].c_str(), 0), std::strtof(vecVal[2].c_str(), 0));
				boost::split(vecVal, targetStr, [](char c) {return c == ','; });
				Vector3f At(std::strtof(vecVal[0].c_str(), 0), std::strtof(vecVal[1].c_str(), 0), std::strtof(vecVal[2].c_str(), 0));

				boost::split(vecVal, upStr, [](char c) {return c == ','; });
				Vector3f Up(std::strtof(vecVal[0].c_str(), 0), std::strtof(vecVal[1].c_str(), 0), std::strtof(vecVal[2].c_str(), 0));

				float fov = std::strtof(fovStr.c_str(), 0);

				boost::split(vecVal, clipStr, [](char c) {return c == ','; });
				Vector2f clip(std::strtof(vecVal[0].c_str(), 0), std::strtof(vecVal[1].c_str(), 0));

				Vector3f zAxis((Eye - At).normalized());
				Vector3f xAxis((Up.cross(zAxis)).normalized());
				Vector3f yAxis(zAxis.cross(xAxis));

				Vector3f transl(-Eye.dot(xAxis), -Eye.dot(yAxis), -Eye.dot(zAxis));

				Eigen::Matrix3f rotation;
				rotation << xAxis, yAxis, zAxis;
				rotation.transposeInPlace();

				Eigen::Matrix4f mLook;
				mLook.setZero();
				mLook.block<3, 3>(0, 0) = rotation;
				mLook.block<3, 1>(0, 3) = transl;
				mLook(3, 3) = 1;

				float fovRad = fov * float(M_PI) / 180;
				float sibr_focal = 0.5f * h / tan(fovRad / 2.0f); //Lookat file contain the vertical field of view now
				if (use_fovx) {
					sibr_focal = 0.5f * w / tan(fovRad / 2.0f); //Lookat file contain the vertical field of view now
				}

				Eigen::Matrix4f r(mLook);
				/*float m[15] = {
					sibr_focal,0,0,
					r(0,0),r(0,1),r(0,2),
					r(1,0),r(1,1),r(1,2),
					r(2,0),r(2,1),r(2,2),
					r(0,3),r(1,3),r(2,3)
				};
				*/
				Eigen::Matrix4f m;
				m(0) = sibr_focal;  m(1) = 0; m(2) = 0;
				m(3) = r(0, 0); m(4) = r(0, 1); m(5) = r(0, 2);
				m(6) = r(1, 0); m(7) = r(1, 1); m(8) = r(1, 2);
				m(9) = r(2, 0); m(10) = r(2, 1); m(11) = r(2, 2);
				m(12) = r(0, 3); m(13) = r(1, 3); m(14) = r(2, 3);


				bool isActive = true;

				cameras.emplace_back(new InputCamera((int)cameras.size(), w, h, m, isActive));

				if (znear > 0) {
					cameras[i]->znear(znear);
				}
				else {
					cameras[i]->znear(clip.x());
				}
				if (zfar > 0) {
					cameras[i]->zfar(zfar);
				}
				else {
					cameras[i]->zfar(clip.y());
				}
				cameras[i]->name(camName);
			}

		}
		else {
			SIBR_WRG << "Cannot open '" << lookatPath << std::endl;
		}

		return cameras;

	}

	std::string InputCamera::lookatString() const {
		std::string infos = std::string(" -D origin=") +
			std::to_string(position()[0]) +
			std::string(",") +
			std::to_string(position()[1]) +
			std::string(",") +
			std::to_string(position()[2]) +
			std::string(" -D target=") +
			std::to_string(position()[0] +
				dir()[0]) +
			std::string(",") +
			std::to_string(position()[1] +
				dir()[1]) +
			std::string(",") +
			std::to_string(position()[2] +
				dir()[2]) +
			std::string(" -D up=") +
			std::to_string(up()[0]) +
			std::string(",") +
			std::to_string(up()[1]) +
			std::string(",") +
			std::to_string(up()[2]) +
			std::string(" -D fovy=") +
			std::to_string(180 * fovy() / M_PI) +
			std::string(" -D clip=") +
			std::to_string(znear()) +
			std::string(",") +
			std::to_string(zfar()) +
			std::string("\n");
		return infos;
	}

	void InputCamera::saveAsLookat(const std::vector<InputCamera::Ptr>& cams, const std::string& fileName) {

		std::ofstream fileRender(fileName, std::ios::out | std::ios::trunc);
		for (const auto& cam : cams) {

			fileRender << cam->name() << cam->lookatString();
		}

		fileRender.close();
	}

	void InputCamera::saveImageSizes(const std::vector<InputCamera::Ptr>& cams, const std::string& fileName) {

		std::ofstream fileRender(fileName, std::ios::out | std::ios::trunc);
		for (const auto& cam : cams) {

			fileRender << cam->w() << "x" << cam->h() << "\n";
		}

		fileRender.close();
	}




	std::vector<InputCamera::Ptr> InputCamera::loadColmap(const std::string& colmapSparsePath, const float zNear, const float zFar, const int fovXfovYFlag)
	{
		const std::string camerasListing = colmapSparsePath + "/cameras.txt";
		const std::string imagesListing = colmapSparsePath + "/images.txt";

		const std::string camerasListing2 = colmapSparsePath + "/cameras.txt2";
		const std::string imagesListing2 = colmapSparsePath + "/images.txt2";

		std::ifstream camerasFile(camerasListing);
		std::ifstream imagesFile(imagesListing);
		std::ofstream camerasFile2(camerasListing2);
		std::ofstream imagesFile2(imagesListing2);
		if (!camerasFile.is_open()) {
			SIBR_ERR << "Unable to load camera colmap file" << std::endl;
		}
		if (!imagesFile.is_open()) {
			SIBR_WRG << "Unable to load images colmap file" << std::endl;
		}

		std::vector<InputCamera::Ptr> cameras;

		std::string line;

		struct CameraParametersColmap {
			size_t id;
			size_t width;
			size_t height;
			float  fx;
			float  fy;
			float  dx;
			float  dy;
		};

		std::map<size_t, CameraParametersColmap> cameraParameters;

<<<<<<< HEAD
		while (safeGetline(camerasFile, line)) {
=======
		std::map<int, std::vector<std::string>> camidtokens;

		while (std::getline(camerasFile, line)) {
>>>>>>> 4bbe87ff
			if (line.empty() || line[0] == '#') {
				continue;
			}

			std::vector<std::string> tokens = sibr::split(line, ' ');
			if (tokens.size() < 8) {
				SIBR_WRG << "Unknown line." << std::endl;
				continue;
			}
			if (tokens[1] != "PINHOLE" && tokens[1] != "OPENCV") {
				SIBR_WRG << "Unknown camera type." << std::endl;
				continue;
			}

			CameraParametersColmap params;
			params.id = std::stol(tokens[0]);
			params.width = std::stol(tokens[2]);
			params.height = std::stol(tokens[3]);
			params.fx = std::stof(tokens[4]);
			params.fy = std::stof(tokens[5]);
			params.dx = std::stof(tokens[6]);
			params.dy = std::stof(tokens[7]);

			cameraParameters[params.id] = params;

			camidtokens[params.id] = tokens;
		}

		// Now load the individual images and their extrinsic parameters
		sibr::Matrix3f converter;
		converter << 1, 0, 0,
			0, -1, 0,
			0, 0, -1;

		int camid = 0;
<<<<<<< HEAD
		while (safeGetline(imagesFile, line)) {
=======
		int valid = 0;
		while (std::getline(imagesFile, line)) {
>>>>>>> 4bbe87ff
			if (line.empty() || line[0] == '#') {
				continue;
			}
			std::vector<std::string> tokens = sibr::split(line, ' ');
			if (tokens.size() < 10) {
				SIBR_WRG << "Unknown line." << std::endl;
				continue;
			}

			uint		cId = std::stoi(tokens[0]) - 1;
			float       qw = std::stof(tokens[1]);
			float       qx = std::stof(tokens[2]);
			float       qy = std::stof(tokens[3]);
			float       qz = std::stof(tokens[4]);
			float       tx = std::stof(tokens[5]);
			float       ty = std::stof(tokens[6]);
			float       tz = std::stof(tokens[7]);
			size_t      id = std::stol(tokens[8]);

			std::string imageName = tokens[9];

			if (cameraParameters.find(id) == cameraParameters.end())
			{
				SIBR_ERR << "Could not find intrinsics for image: "
					<< tokens[9] << std::endl;
			}
			const CameraParametersColmap& camParams = cameraParameters[id];

			const sibr::Quaternionf quat(qw, qx, qy, qz);
			const sibr::Matrix3f orientation = quat.toRotationMatrix().transpose() * converter;
			sibr::Vector3f translation(tx, ty, tz);

			sibr::Vector3f position = -(orientation * converter * translation);

			sibr::InputCamera::Ptr camera;
			if (fovXfovYFlag) {
				camera = std::make_shared<InputCamera>(InputCamera(camParams.fy, camParams.fx, 0.0f, 0.0f, int(camParams.width), int(camParams.height), int(cId)));
			}
			else {
				camera = std::make_shared<InputCamera>(InputCamera(camParams.fy, 0.0f, 0.0f, int(camParams.width), int(camParams.height), int(cId)));
			}

			camera->name(imageName);
			camera->position(position);
			camera->rotation(sibr::Quaternionf(orientation));
			camera->znear(zNear);
			camera->zfar(zFar);

			if (camera->position().x() < 0)
			{
				camerasFile2 << ++valid;
				for (int i = 1; i < camidtokens[id].size(); i++)
					camerasFile2 << " " << camidtokens[id][i];
				camerasFile2 << "\n\n";

				imagesFile2<< valid;
				for (int i = 1; i < tokens.size() - 1; i++)
					imagesFile2 << " " << tokens[i];
				imagesFile2 << " " << valid << std::endl;
				imagesFile2 << "\n\n";
			}

			cameras.push_back(camera);

			++camid;
			// Skip the observations.
			safeGetline(imagesFile, line);
		}


		return cameras;
	}

	std::vector<InputCamera::Ptr> InputCamera::loadBundle(const std::string& bundlerPath, float zNear, float zFar, const std::string& listImagePath, bool path)
	{
		SIBR_LOG << "Loading input cameras." << std::endl;

		// check bundler file
		std::ifstream bundle_file(bundlerPath);
		if (!bundle_file.is_open()) {
			SIBR_ERR << "Unable to load bundle file at path \"" << bundlerPath << "\"." << std::endl;
			return {};
		}

		const std::string listImages = listImagePath.empty() ? (bundlerPath + "/../list_images.txt") : listImagePath;
		std::ifstream list_images(listImages);
		if (!list_images.is_open()) {
			SIBR_ERR << "Unable to load list_images file at path \"" << listImages << "\"." << std::endl;
			return {};
		}

		// read number of images
		std::string line;
		getline(bundle_file, line);	// ignore first line - contains version
		int numImages = 0;
		bundle_file >> numImages;	// read first value (number of images)
		getline(bundle_file, line);	// ignore the rest of the line

									// Read all filenames
		struct ImgInfos
		{
			std::string name;
			int id;
			int w, h;
		};
		std::vector<ImgInfos>	imgInfos;
		{
			ImgInfos				infos;
			while (true)
			{
				list_images >> infos.name;
				if (infos.name.empty()) break;
				list_images >> infos.w >> infos.h;
				infos.name.erase(infos.name.find_last_of("."), std::string::npos);
				infos.id = atoi(infos.name.c_str());
				imgInfos.push_back(infos);
				infos.name.clear();
			}
		}

		ImgInfos infoPrevImage;
		bool shortListImages = false;
		// check if list images has the same number of cameras as path, else assume we read the dataset list_images.txt
		if (path && imgInfos.size() != numImages)
			shortListImages = true;




		std::vector<InputCamera::Ptr> cameras(numImages);
		//  Parse bundle.out file for camera calibration parameters
		for (int i = 0, infosId = 0; i < numImages; i++) {

			ImgInfos infos;
			std::string camName;

			if (!shortListImages) {
				infoPrevImage = infos = imgInfos[infosId];
				camName = infos.name;
				if (infosId > imgInfos.size())
					break;
			}
			else {
				// hack; use info of last available image, but (always) change name
				if( i < imgInfos.size())
					infoPrevImage = infos = imgInfos[infosId];
				else 
					infos = infoPrevImage;

				std::stringstream ss;
				ss << std::setw(10) << std::setfill('0') << i;
				std::string s = ss.str();
				camName = std::string("path_camera") + s;
			}

			Matrix4f m; // bundler params

			bundle_file >> m(0) >> m(1) >> m(2) >> m(3) >> m(4);
			bundle_file >> m(5) >> m(6) >> m(7) >> m(8) >> m(9);
			bundle_file >> m(10) >> m(11) >> m(12) >> m(13) >> m(14);

			cameras[infosId] = InputCamera::Ptr(new InputCamera(infosId, infos.w, infos.h, m, true));
			cameras[infosId]->name(camName);
			cameras[infosId]->znear(zNear); cameras[infosId]->zfar(zFar);

			++infosId;
		}

		return cameras;
	}

	std::vector<InputCamera::Ptr> InputCamera::loadBundleFRIBR(const std::string& bundlerPath, float zNear, float zFar, const std::string& listImagePath)
	{
		SIBR_LOG << "Loading input cameras." << std::endl;

		// check bundler file
		std::ifstream bundle_file(bundlerPath);
		if (!bundle_file.is_open()) {
			SIBR_ERR << "Unable to load bundle file at path \"" << bundlerPath << "\"." << std::endl;
			return {};
		}


		// read number of images
		std::string line;
		getline(bundle_file, line);	// ignore first line - contains version
		int numImages = 0;
		bundle_file >> numImages;	// read first value (number of images)
		getline(bundle_file, line);	// ignore the rest of the line

		std::vector<InputCamera::Ptr> cameras(numImages);

		Eigen::Matrix3f to_cv, converter;
		to_cv << 1.0f, 0.0f, 0.0f,
			0.0f, -1.0f, 0.0f,
			0.0f, 0.0f, -1.0f;
		converter <<
			1, 0, 0,
			0, -1, 0,
			0, 0, -1;
		//  Parse bundle.out file for camera calibration parameters
		for (int i = 0; i < numImages; i++) {

			float f, k1, k2;
			bundle_file >> f >> k1 >> k2;

			float r00, r01, r02;
			float r10, r11, r12;
			float r20, r21, r22;
			bundle_file >> r00 >> r01 >> r02
				>> r10 >> r11 >> r12
				>> r20 >> r21 >> r22;

			Eigen::Matrix3f rotation;
			rotation(0, 0) = r00;
			rotation(0, 1) = r01;
			rotation(0, 2) = r02;
			rotation(1, 0) = r10;
			rotation(1, 1) = r11;
			rotation(1, 2) = r12;
			rotation(2, 0) = r20;
			rotation(2, 1) = r21;
			rotation(2, 2) = r22;

			sibr::Matrix3f orientation = (to_cv * rotation).transpose();

			float tx, ty, tz;
			bundle_file >> tx >> ty >> tz;
			sibr::Vector3f position = -orientation * (to_cv * Eigen::Vector3f(tx, ty, tz));

			std::stringstream pad_stream;
			pad_stream << std::setfill('0') << std::setw(10) << i - 2 << ".png";
			std::string     image_path = sibr::parentDirectory(bundlerPath) + "/" + listImagePath + pad_stream.str();

			sibr::Vector2u resolution(2, 2);
			sibr::ImageRGB temp;
			if (!temp.load(image_path)) {

				pad_stream.str("");
				pad_stream << std::setfill('0') << std::setw(8) << i << ".jpg";
				image_path = sibr::parentDirectory(bundlerPath) + "/" + listImagePath + pad_stream.str();
				temp.load(image_path);
			}
			resolution = temp.size();

			if (resolution.x() < 0 || resolution.y() < 0)
			{
				std::cerr << "Could not get resolution for calibrated camera: " << image_path << std::endl;
				return {};
			}

			float dx = resolution.x() * 0.5f;
			float dy = resolution.y() * 0.5f;

			orientation = /*converter.transpose() **/ orientation * converter;
			position = /*converter.transpose() **/ position;

			cameras[i] = InputCamera::Ptr(new InputCamera(i, resolution.x(), resolution.y(), position, orientation, f, k1, k2, true));
			cameras[i]->name(pad_stream.str());
			cameras[i]->znear(zNear); cameras[i]->zfar(zFar);

		}

		return cameras;
	}

	std::vector<InputCamera::Ptr> InputCamera::loadMeshroom(const std::string& meshroomSFMPath, const float zNear, const float zFar)
	{

		std::string file_path = meshroomSFMPath + "/cameras.sfm";

		std::ifstream json_file(file_path, std::ios::in);

		if (!json_file)
		{
			std::cerr << "file loading failed: " << file_path << std::endl;
			return std::vector<InputCamera::Ptr>();
		}

		std::vector<InputCamera::Ptr> cameras;

		picojson::value v;
		picojson::set_last_error(std::string());
		std::string err = picojson::parse(v, json_file);
		if (!err.empty()) {
			picojson::set_last_error(err);
			json_file.setstate(std::ios::failbit);
		}

		picojson::array& views = v.get("views").get<picojson::array>();
		picojson::array& intrinsincs = v.get("intrinsics").get<picojson::array>();
		picojson::array& poses = v.get("poses").get<picojson::array>();

		int numCameras = int(poses.size());
		//meras.resize(numCameras);

		sibr::Matrix3f converter;
		converter << 1.0f, 0, 0,
			0, -1, 0,
			0, 0, -1;

		size_t pose_idx, view_idx, intrinsic_idx;
		std::vector<std::string> splitS;


		for (size_t i = 0; i < numCameras; ++i)
		{

			Matrix4f m;
			//std::vector<std::string> splitS;

			pose_idx = i;
			std::string pose_id = poses[pose_idx].get("poseId").get<std::string>();

			for (size_t j = 0; j < views.size(); j++) {
				if (pose_id.compare(views[j].get("poseId").get<std::string>()) == 0) {
					view_idx = j;
					break;
				}
			}

			std::string intrinsics_id = views[view_idx].get("intrinsicId").get<std::string>();

			for (size_t k = 0; k < intrinsincs.size(); k++) {
				if (intrinsics_id.compare(intrinsincs[k].get("intrinsicId").get<std::string>()) == 0) {
					intrinsic_idx = k;
					break;
				}
			}

			m(0) = std::stof(intrinsincs[intrinsic_idx].get("pxFocalLength").get<std::string>());
			float dx = std::stof(intrinsincs[intrinsic_idx].get("principalPoint").get<picojson::array>()[0].get<std::string>());
			float dy = std::stof(intrinsincs[intrinsic_idx].get("principalPoint").get<picojson::array>()[1].get<std::string>());

			//std::stof(intrinsincs[intrinsic_idx].get("distortionParams").get<picojson::array>()[0].get<std::string>());
			m(1) = dx;
			//std::stof(intrinsincs[intrinsic_idx].get("distortionParams").get<picojson::array>()[1].get<std::string>());
			m(2) = dy;

			std::string camName = pose_id + ".exr";
			int width = std::stoi(views[view_idx].get("width").get<std::string>());
			int height = std::stoi(views[view_idx].get("height").get<std::string>());

			uint camId = uint(i);

			picojson::array& center = poses[pose_idx].get("pose").get("transform").get("center").get<picojson::array>();
			picojson::array& rotation = poses[pose_idx].get("pose").get("transform").get("rotation").get<picojson::array>();

			std::vector<Eigen::Vector3f> rows;
			Eigen::Vector3f row;
			Eigen::Vector3f position(std::stof(center[0].get<std::string>()), std::stof(center[1].get<std::string>()), std::stof(center[2].get<std::string>()));
			Eigen::Matrix3f orientation;

			for (int ii = 0; ii < 3; ++ii) {
				for (int jj = 0; jj < 3; ++jj)
					row(jj) = std::stof(rotation[jj + ii * 3].get<std::string>());
				rows.push_back(row);
			}

			orientation.row(0) = rows[0];
			orientation.row(1) = rows[1];
			orientation.row(2) = rows[2];
			orientation = orientation * converter;

			for (int ii = 0; ii < 9; ii++) {
				m(3 + ii) = orientation(ii);
			}

			const sibr::Vector3f finTrans = -orientation.transpose() * position;
			for (int ii = 0; ii < 3; ii++) {
				m(12 + ii) = finTrans[ii];
			}

			sibr::InputCamera::Ptr cam = std::make_shared<InputCamera>(camId, width, height, m, true);
			cam->name(camName);
			cam->znear(zNear);
			cam->zfar(zFar);
			cameras.push_back(cam);

		}
		return cameras;
	}

	Vector3f			InputCamera::unprojectImgSpaceInvertY(const sibr::Vector2i& pixelPos, const float& depth) const
	{
		sibr::Vector2f pos2dGL(2.0f * ((pixelPos.cast<float>() + sibr::Vector2f(0.5, 0.5)).cwiseQuotient(sibr::Vector2f(w(), h()))) - sibr::Vector2f(1, 1));  //to [-1,1]
		pos2dGL.y() = -pos2dGL.y();
		return unproject(sibr::Vector3f(pos2dGL.x(), pos2dGL.y(), depth));
	}

	Vector3f			InputCamera::projectImgSpaceInvertY(const Vector3f& point3d) const
	{
		sibr::Vector3f pos2dGL = project(point3d);
		pos2dGL.y() = -pos2dGL.y();
		sibr::Vector2f pos2dImg = (0.5f * (pos2dGL.xy() + sibr::Vector2f(1, 1))).cwiseProduct(sibr::Vector2f(w(), h()));
		return sibr::Vector3f(pos2dImg.x(), pos2dImg.y(), pos2dGL.z());
	}

	bool				InputCamera::loadFromBinary(const std::string& filename)
	{
		ByteStream	bytes;

		if (bytes.load(filename))
		{
			uint8	version;
			float	focal;
			float	k1;
			float	k2;
			uint16	w;
			uint16	h;
			Vector3f	pos;
			Quaternionf	rot;
			float		fov;
			float		aspect;
			float		znear;
			float		zfar;

			bytes
				>> version;

			if (version != SIBR_INPUTCAMERA_BINARYFILE_VERSION)
			{
				// Maybe the file format has been updated, or your binary file is not about InputCamera...
				SIBR_ERR << "incorrect file format (version number does not correspond)." << std::endl;

				return false;
			}

			bytes
				>> focal >> k1 >> k2 >> w >> h
				>> pos.x() >> pos.y() >> pos.z()
				>> rot.w() >> rot.x() >> rot.y() >> rot.z()
				>> fov >> aspect >> znear >> zfar
				;

			_focal = focal;
			_k1 = k1;
			_k2 = k2;
			_w = (uint)w;
			_h = (uint)h;
			Camera::position(pos);
			Camera::rotation(rot);
			Camera::fovy(fov);
			Camera::aspect(aspect);
			Camera::znear(znear);
			Camera::zfar(zfar);

			return true;
		}
		else
		{
			SIBR_WRG << "cannot open file '" << filename << "'." << std::endl;
		}
		return false;
	}

	void				InputCamera::saveToBinary(const std::string& filename) const
	{
		ByteStream	bytes;

		uint8	version = SIBR_INPUTCAMERA_BINARYFILE_VERSION;
		float	focal = _focal;
		float	k1 = _k1;
		float	k2 = _k2;
		uint16	w = (uint16)_w;
		uint16	h = (uint16)_h;
		Vector3f	pos = position();
		Quaternionf	rot = rotation();
		float		fov = _fov;
		float		aspect = _aspect;
		float		znear = _znear;
		float		zfar = _zfar;

		bytes
			<< version
			<< focal << k1 << k2 << w << h
			<< pos.x() << pos.y() << pos.z()
			<< rot.w() << rot.x() << rot.y() << rot.z()
			<< fov << aspect << znear << zfar
			;

		bytes.saveToFile(filename);
	}

	void InputCamera::readFromFile(std::istream& infile)
	{
		std::string version;
		infile >> version;
		if (version != IBRVIEW_TOPVIEW_SAVEVERSION)
		{
			SIBR_WRG << "Sorry but your TopView camera configuration "
				"is too old (we added new features since!)" << std::endl;
			return;
		}

		Vector3f v;
		infile >> v.x() >> v.y() >> v.z();
		Quaternionf q;
		infile >> q.x() >> q.y() >> q.z() >> q.w();
		set(v, q);
	}

	void InputCamera::writeToFile(std::ostream& outfile) const
	{
		outfile << IBRVIEW_TOPVIEW_SAVEVERSION "\n";
		Vector3f v = transform().position();
		Quaternionf q = transform().rotation();
		outfile << " " << v.x() << " " << v.y() << " " << v.z() << " ";
		outfile << q.x() << " " << q.y() << " " << q.z() << " " << q.w();
	}

	std::string InputCamera::toBundleString(bool negativeZ, bool recomputeFocal) const {

		std::stringstream ss;
		ss << std::setprecision(16);
		float focal;
		if( recomputeFocal )
			focal = 0.5f * h() / tan(fovy() / 2.0f); // We cannot set the focal but we need to compute it
		else
			focal = _focal;

		Eigen::Matrix3f r = transform().rotation().toRotationMatrix();
		sibr::Vector3f t = -transform().rotation().toRotationMatrix().transpose() * position();

		ss << focal << " " << k1() << " " << k2() << "\n"; // The focal is set to zero in the loading module we use fov=2.0f * atan( 0.5f*h / focal) here
		if (!negativeZ) {
			ss << r(0) << " " << r(1) << " " << r(2) << "\n";
			ss << r(3) << " " << r(4) << " " << r(5) << "\n";
			ss << r(6) << " " << r(7) << " " << r(8) << "\n";
			ss << t(0) << " " << t(1) << " " << t(2) << "\n";
		}
		else {
			ss << r(0) << " " << -r(2) << " " << r(1) << "\n";
			ss << r(3) << " " << -r(5) << " " << r(4) << "\n";
			ss << r(6) << " " << -r(8) << " " << r(7) << "\n";
			ss << t(0) << " " << t(1) << " " << t(2) << "\n";
		}

		return ss.str();
	}

	std::vector<sibr::Vector2i> InputCamera::getImageCorners() const
	{
		return { {0,0}, {_w - 1, 0}, {_w - 1,_h - 1}, {0, _h - 1} };
	}

	void InputCamera::saveAsBundle(const std::vector<InputCamera::Ptr>& cams, const std::string& fileName, bool negativeZ, const bool exportImages, bool oldFocal) {

		std::ofstream outputBundleCam;
		outputBundleCam.open(fileName);
		outputBundleCam << "# Bundle file v0.3" << std::endl;
		outputBundleCam << cams.size() << " " << 0 << std::endl;

		for (int c = 0; c < cams.size(); c++) {
			auto& camIm = cams[c];
			outputBundleCam << camIm->toBundleString(negativeZ, oldFocal);
		}

		outputBundleCam.close();

		// Export the images list and empty images (useful for fribr).
		if (exportImages) {
			std::ofstream outList;
			const std::string listpath = fileName + "/../list_images.txt";
			const std::string imagesDir = fileName + "/../visualize/";
			sibr::makeDirectory(imagesDir);

			outList.open(listpath);
			if (outList.good()) {
				for (int i = 0; i < cams.size(); ++i) {
					const sibr::InputCamera::Ptr cam = cams[i];
					const std::string imageName = cam->name().empty() ? sibr::intToString<8>(i) + ".jpg" : cam->name();
					outList << "visualize/" << imageName << " " << cam->w() << " " << cam->h() << std::endl;
					cv::Mat3b dummy(cam->h(), cam->w());
					cv::imwrite(imagesDir + imageName, dummy);
				}
				outList.close();
			}
			else {
				SIBR_WRG << "Unable to export images list to path \"" << listpath << "\"." << std::endl;
			}
		}
	}

	void InputCamera::saveAsLookat(const std::vector<sibr::Camera>& cams, const std::string& fileName)
	{

		std::ofstream file(fileName, std::ios::out | std::ios::trunc);
		if (!file.is_open()) {
			SIBR_WRG << "Unable to save to file at path " << fileName << std::endl;
			return;
		}
		// Get the padding count.
		const int len = int(std::floor(std::log10(cams.size()))) + 1;
		for (size_t cid = 0; cid < cams.size(); ++cid) {
			const auto& cam = cams[cid];
			std::string id = std::to_string(cid);
			const std::string pad = std::string(len - id.size(), '0');

			const sibr::Vector3f& pos = cam.position();
			const sibr::Vector3f& up = cam.up();
			const sibr::Vector3f tgt = cam.position() + cam.dir();


			file << "Cam" << pad << id;
			file << " -D origin=" << pos[0] << "," << pos[1] << "," << pos[2];
			file << " -D target=" << tgt[0] << "," << tgt[1] << "," << tgt[2];
			file << " -D up=" << up[0] << "," << up[1] << "," << up[2];
			file << " -D fovy=" << cam.fovy();
			file << " -D clip=" << cam.znear() << "," << cam.zfar();
			file << "\n";
		}

		file.close();
	}

	std::vector<InputCamera::Ptr> InputCamera::loadColmapBin(const std::string& colmapSparsePath, const float zNear, const float zFar, const int fovXfovYFlag)
	{
		const std::string camerasListing = colmapSparsePath + "/cameras.bin";
		const std::string imagesListing = colmapSparsePath + "/images.bin";


  		std::ifstream camerasFile(camerasListing, std::ios::binary);
		std::ifstream imagesFile(imagesListing, std::ios::binary);

		if (!camerasFile.is_open()) {
			SIBR_ERR << "Unable to load camera colmap file" << camerasListing << std::endl;
		}
		if (!imagesFile.is_open()) {
			SIBR_WRG << "Unable to load images colmap file" << imagesListing << std::endl;
		}

		std::vector<InputCamera::Ptr> cameras;

		std::string line;

		struct CameraParametersColmap {
			size_t id;
			size_t width;
			size_t height;
			float  fx;
			float  fy;
			float  dx;
			float  dy;
		};

		std::map<size_t, CameraParametersColmap> cameraParameters;
  		const size_t num_cameras = ReadBinaryLittleEndian<uint64_t>(&camerasFile);

  		for (size_t i = 0; i < num_cameras ; ++i) {

			CameraParametersColmap params;

			params.id = ReadBinaryLittleEndian<uint32_t>(&camerasFile);
			int model_id = ReadBinaryLittleEndian<int>(&camerasFile);
			params.width = ReadBinaryLittleEndian<uint64_t>(&camerasFile);
			params.height = ReadBinaryLittleEndian<uint64_t>(&camerasFile);
			std::vector<double> Params(4);

    			ReadBinaryLittleEndian<double>(&camerasFile, &Params);
			params.fx = float(Params[0]);
			params.fy = float(Params[1]);
			params.dx = float(Params[2]);
			params.dy = float(Params[3]);
			cameraParameters[params.id] = params;
		}

		// Now load the individual images and their extrinsic parameters
		sibr::Matrix3f converter;
		converter << 1, 0, 0,
			0, -1, 0,
			0, 0, -1;

  		const size_t num_reg_images = ReadBinaryLittleEndian<uint64_t>(&imagesFile);
		for (size_t i = 0; i < num_reg_images; ++i) {

			uint	    cId = ReadBinaryLittleEndian<image_t>(&imagesFile);
			float       qw = float(ReadBinaryLittleEndian<double>(&imagesFile));
			float       qx = float(ReadBinaryLittleEndian<double>(&imagesFile)) ;
			float       qy = float(ReadBinaryLittleEndian<double>(&imagesFile)) ;
			float       qz = float(ReadBinaryLittleEndian<double>(&imagesFile)) ;
			float       tx = float(ReadBinaryLittleEndian<double>(&imagesFile));
			float       ty = float(ReadBinaryLittleEndian<double>(&imagesFile));
			float       tz = float(ReadBinaryLittleEndian<double>(&imagesFile));
			size_t      id = ReadBinaryLittleEndian<camera_t>(&imagesFile) ;


			if (cameraParameters.find(id) == cameraParameters.end())
			{
/* code multi camera broken
				SIBR_ERR << "Could not find intrinsics for image: "
					<< id << std::endl;
			*/
				id = 1;
			}
			const CameraParametersColmap& camParams = cameraParameters[id];


			const sibr::Quaternionf quat(qw, qx, qy, qz);
			const sibr::Matrix3f orientation = quat.toRotationMatrix().transpose() * converter;
			sibr::Vector3f translation(tx, ty, tz);

			sibr::Vector3f position = -(orientation * converter * translation);

			sibr::InputCamera::Ptr camera;
			if (fovXfovYFlag) {
				camera = std::make_shared<InputCamera>(InputCamera(camParams.fy, camParams.fx, 0.0f, 0.0f, int(camParams.width), int(camParams.height), int(cId)));
			}
			else {
				camera = std::make_shared<InputCamera>(InputCamera(camParams.fy, 0.0f, 0.0f, int(camParams.width), int(camParams.height), int(cId)));
			}
			std::string image_name;
			char name_char;
			do {
				imagesFile.read(&name_char, 1);
				if (name_char != '\0') {
					image_name += name_char;
				}
			} while (name_char != '\0');

			camera->name(image_name);
			camera->position(position);
			camera->rotation(sibr::Quaternionf(orientation));
			camera->znear(zNear);
			camera->zfar(zFar);
			cameras.push_back(camera);


    		// ignore the 2d points
    		const size_t num_points2D = ReadBinaryLittleEndian<uint64_t>(&imagesFile);

    			for (size_t j = 0; j < num_points2D; ++j) {
			      const double x = ReadBinaryLittleEndian<double>(&imagesFile);
			      const double y = ReadBinaryLittleEndian<double>(&imagesFile);
				  point3D_t id = ReadBinaryLittleEndian<point3D_t>(&imagesFile);
    			}
		}
		return cameras;
	}




} <|MERGE_RESOLUTION|>--- conflicted
+++ resolved
@@ -665,14 +665,9 @@
 		};
 
 		std::map<size_t, CameraParametersColmap> cameraParameters;
-
-<<<<<<< HEAD
+		std::map<int, std::vector<std::string>> camidtokens;
+
 		while (safeGetline(camerasFile, line)) {
-=======
-		std::map<int, std::vector<std::string>> camidtokens;
-
-		while (std::getline(camerasFile, line)) {
->>>>>>> 4bbe87ff
 			if (line.empty() || line[0] == '#') {
 				continue;
 			}
@@ -708,12 +703,9 @@
 			0, 0, -1;
 
 		int camid = 0;
-<<<<<<< HEAD
+
+		int valid = 0;
 		while (safeGetline(imagesFile, line)) {
-=======
-		int valid = 0;
-		while (std::getline(imagesFile, line)) {
->>>>>>> 4bbe87ff
 			if (line.empty() || line[0] == '#') {
 				continue;
 			}
