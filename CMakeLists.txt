--- conflicted
+++ resolved
@@ -7,17 +7,14 @@
 # 
 # For inquiries contact sibr@inria.fr and/or George.Drettakis@inria.fr
 
-<<<<<<< HEAD
 
-CMAKE_MINIMUM_REQUIRED(VERSION 3.10.0)
-=======
 CMAKE_MINIMUM_REQUIRED(VERSION 3.16.3)
->>>>>>> 4bbe87ff
+
 set (CMAKE_SYSTEM_VERSION 10.0.15063.0 CACHE INTERNAL "Cmake system version" FORCE)
 PROJECT(sibr_projects)
 
 ## Check the cmake version
-set(REQUIRED_VERSION "3.16.0")
+set(REQUIRED_VERSION "3.16.3")
 
 ## FOR CLUSTER
 ##set(REQUIRED_VERSION "3.10.0")
